# Changelog

<<<<<<< HEAD
## Unreleased

- Migrated to Edition 2024 and upgraded MSRV from 1.70 to 1.85
=======
## v1.4.0 - 2025-11-30

- Adjusted `V7Generator` to accept zero as a valid timestamp
>>>>>>> a8f4783e

## v1.3.0 - 2025-10-13

- Marked `Uuid::variant()` and `Uuid::version()` as const-compatible
- Added `Eq` and `PartialEq` derives to `generator::with_rand09::Adapter`
- Changed impl `Debug` for `V7Generator` to conceal internal state
- Updated dev dependencies

## v1.2.0 - 2025-10-03

### Added

- `rand09` crate feature to integrate `rand` v0.9
- `rand08` crate feature to explicitly enable `rand` v0.8 integration
- `rust-version = "1.70"` key to Cargo.toml

### Changed

- Internal random number generator used by `global_gen` crate feature from
  `rand` v0.8 to v0.9

### Maintenance

- Updated dev dependencies

## v1.1.0 - 2024-09-07

### Changed

- Internal random number generator interface for `V7Generator` from
  `rand::RngCore` to `generator::Rng` to relax hard dependency on `rand` crate
  - Maintained backward compatibility, though is deprecated, by providing
    blanket implementation of `generator::Rng` for `rand::RngCore`

### Added

- `V7Generator::with_rand08()` to make integration with `rand` explicit
- `generator` module

## v1.0.2 - 2024-09-04

- Minor test case and document updates

## v1.0.1 - 2024-08-17

- Minor refactoring and document fixes

## v1.0.0 - 2024-05-11

- Initial stable release<|MERGE_RESOLUTION|>--- conflicted
+++ resolved
@@ -1,14 +1,12 @@
 # Changelog
 
-<<<<<<< HEAD
 ## Unreleased
 
 - Migrated to Edition 2024 and upgraded MSRV from 1.70 to 1.85
-=======
+
 ## v1.4.0 - 2025-11-30
 
 - Adjusted `V7Generator` to accept zero as a valid timestamp
->>>>>>> a8f4783e
 
 ## v1.3.0 - 2025-10-13
 
